<?php
/**
 * REST API controller for AI-friendly endpoints.
 *
 * @package AI_Visibility_Enhancer
 */

defined( 'ABSPATH' ) || exit;

if ( ! class_exists( 'WP_REST_Controller' ) ) {
	return;
}

/**
 * Exposes structured content to AI crawlers.
 */
class AI_Visibility_REST_Controller extends WP_REST_Controller {

        const DEFAULT_PER_PAGE = 10;
        const MAX_PER_PAGE      = 100;

	/**
	 * Plugin settings instance.
	 *
	 * @var AI_Visibility_Settings
	 */
	protected $settings;

	/**
	 * Namespace for the REST route.
	 *
	 * @var string
	 */
	protected $namespace = 'ai-visibility/v1';

	/**
	 * REST base for content.
	 *
	 * @var string
	 */
	protected $rest_base = 'content';

	/**
	 * Schema cache.
	 *
	 * @var array
	 */
	protected $schema;

	/**
	 * Constructor.
	 *
	 * @param AI_Visibility_Settings $settings Settings handler.
	 */
	public function __construct( AI_Visibility_Settings $settings ) {
		$this->settings = $settings;
	}

	/**
	 * Registers routes with the REST API.
	 *
	 * @return void
	 */
	public function register() {
		add_action( 'rest_api_init', array( $this, 'register_routes' ) );
	}

	/**
	 * Returns the namespace used for routes.
	 *
	 * @return string
	 */
	public function get_namespace() {
		return $this->namespace;
	}

	/**
	 * Returns the REST base for content.
	 *
	 * @return string
	 */
	public function get_rest_base() {
		return $this->rest_base;
	}

	/**
	 * Registers endpoints.
	 *
	 * @return void
	 */
        public function register_routes() {
                $collection_args = array(
                        'methods'             => WP_REST_Server::READABLE,
                        'callback'            => array( $this, 'get_items' ),
                        'permission_callback' => array( $this, 'permissions_check' ),
                        'args'                => array(
                                'page'          => array(
                                        'description' => __( 'Results page to retrieve.', 'ai-visibility-enhancer' ),
                                        'type'        => 'integer',
                                        'default'     => 1,
                                ),
                                'per_page'      => array(
                                        'description' => __( 'Number of items per page.', 'ai-visibility-enhancer' ),
                                        'type'        => 'integer',
                                        'default'     => self::DEFAULT_PER_PAGE,
                                ),
                                'type'          => array(
                                        'description' => __( 'Limit to a single post type.', 'ai-visibility-enhancer' ),
                                        'type'        => 'string',
                                ),
                                'status'        => array(
                                        'description' => __( 'Post status filter.', 'ai-visibility-enhancer' ),
                                        'type'        => 'string',
                                        'default'     => 'publish',
                                ),
                                'changed_since' => array(
                                        'description' => __( 'Return items changed since the provided ISO8601 datetime.', 'ai-visibility-enhancer' ),
                                        'type'        => 'string',
                                ),
                        ),
                );

                register_rest_route(
                        $this->namespace,
                        '/' . $this->rest_base,
<<<<<<< HEAD
                        array(
                                $collection_args,
                                array(
                                        'methods'             => 'HEAD',
                                        'callback'            => array( $this, 'get_items' ),
                                        'permission_callback' => $collection_args['permission_callback'],
                                        'args'                => $collection_args['args'],
                                ),
                                array(
                                        'methods'             => 'OPTIONS',
                                        'callback'            => array( $this, 'get_options_response' ),
                                        'permission_callback' => array( $this, 'permissions_check' ),
                                ),
                        )
                );

                $single_args = array(
                        'args'                => array(
                                'id' => array(
                                        'description' => __( 'Post ID.', 'ai-visibility-enhancer' ),
                                        'type'        => 'integer',
                                ),
                        ),
                        'methods'             => WP_REST_Server::READABLE,
                        'callback'            => array( $this, 'get_item' ),
                        'permission_callback' => array( $this, 'permissions_check' ),
                        'schema'              => array( $this, 'get_public_item_schema' ),
=======
                        $collection_args
>>>>>>> 3ca18483
                );

                register_rest_route(
                        $this->namespace,
                        '/' . $this->rest_base . '/(?P<id>\d+)',
                        array(
<<<<<<< HEAD
                                $single_args,
                                array(
                                        'methods'             => 'HEAD',
                                        'callback'            => array( $this, 'get_item' ),
                                        'permission_callback' => $single_args['permission_callback'],
                                        'args'                => $single_args['args'],
                                ),
                                array(
                                        'methods'             => 'OPTIONS',
                                        'callback'            => array( $this, 'get_options_response' ),
                                        'permission_callback' => array( $this, 'permissions_check' ),
                                ),
=======
                                'args'                => array(
                                        'id' => array(
                                                'description' => __( 'Post ID.', 'ai-visibility-enhancer' ),
                                                'type'        => 'integer',
                                        ),
                                ),
                                'methods'             => WP_REST_Server::READABLE,
                                'callback'            => array( $this, 'get_item' ),
                                'permission_callback' => array( $this, 'permissions_check' ),
                                'schema'              => array( $this, 'get_public_item_schema' ),
>>>>>>> 3ca18483
                        )
                );

                register_rest_route(
                        $this->namespace,
                        '/' . $this->rest_base . '/batch',
                        array(
<<<<<<< HEAD
                                array(
                                        'methods'             => WP_REST_Server::CREATABLE,
                                        'callback'            => array( $this, 'get_batch_items' ),
                                        'permission_callback' => array( $this, 'permissions_check' ),
                                        'args'                => array(
                                                'ids' => array(
                                                        'description' => __( 'Array of content IDs to fetch.', 'ai-visibility-enhancer' ),
                                                        'type'        => 'array',
                                                        'items'       => array(
                                                                'type' => 'integer',
                                                        ),
                                                        'required'    => true,
                                                ),
                                        ),
                                ),
                                array(
                                        'methods'             => 'OPTIONS',
                                        'callback'            => array( $this, 'get_options_response' ),
                                        'permission_callback' => array( $this, 'permissions_check' ),
                                ),
=======
                                'methods'             => WP_REST_Server::CREATABLE,
                                'callback'            => array( $this, 'get_batch_items' ),
                                'permission_callback' => array( $this, 'permissions_check' ),
                                'args'                => array(
                                        'ids' => array(
                                                'description' => __( 'Array of content IDs to fetch.', 'ai-visibility-enhancer' ),
                                                'type'        => 'array',
                                                'items'       => array(
                                                        'type' => 'integer',
                                                ),
                                                'required'    => true,
                                        ),
                                ),
>>>>>>> 3ca18483
                        )
                );
        }

	/**
	 * Permissions callback.
	 *
	 * @param WP_REST_Request $request Current request.
	 * @return bool
	 */
	public function permissions_check( $request ) {
		$settings = $this->settings->get_settings();

		if ( ! empty( $settings['allow_public_endpoint'] ) ) {
			return true;
		}

		return current_user_can( 'read' );
	}

	/**
	 * Retrieves a single post payload.
	 *
	 * @param WP_REST_Request $request REST request.
	 * @return WP_REST_Response|WP_Error
	 */
        public function get_item( $request ) {
                $enforcement = $this->enforce_rate_limit( $request );
                if ( is_wp_error( $enforcement ) || $enforcement instanceof WP_REST_Response ) {
                        return $enforcement;
                }

                $post_id = (int) $request['id'];
                $post    = get_post( $post_id );

                if ( ! $post || 'publish' !== $post->post_status ) {
                        return $this->prepare_error( 'aive_not_found', __( 'Content not found or not public.', 'ai-visibility-enhancer' ), 404 );
                }

                if ( 'publish' !== $post->post_status && ! current_user_can( 'read_post', $post_id ) ) {
                        return $this->prepare_error( 'aive_forbidden', __( 'You are not allowed to access this content.', 'ai-visibility-enhancer' ), 403 );
                }

                $response = $this->prepare_single_response( $post, $request );

                if ( 'HEAD' === $request->get_method() ) {
                        $response->set_data( null );
                }

                return $response;
        }

        /**
         * Retrieves a paginated list of content IDs with metadata.
         *
         * @param WP_REST_Request $request Request instance.
         * @return WP_REST_Response|WP_Error
         */
        public function get_items( $request ) {
                $enforcement = $this->enforce_rate_limit( $request );
                if ( is_wp_error( $enforcement ) || $enforcement instanceof WP_REST_Response ) {
                        return $enforcement;
                }

                $per_page = (int) $request->get_param( 'per_page' );
                $per_page = min( max( 1, $per_page ), self::MAX_PER_PAGE );
                $page     = max( 1, (int) $request->get_param( 'page' ) );
                $status   = $request->get_param( 'status' );
                $type     = $request->get_param( 'type' );

                $args = array(
                        'post_status'    => $status ? sanitize_key( $status ) : 'publish',
                        'post_type'      => $type ? sanitize_key( $type ) : get_post_types( array( 'public' => true ) ),
                        'posts_per_page' => $per_page,
                        'paged'          => $page,
                        'orderby'        => 'modified',
                        'order'          => 'DESC',
                        'fields'         => 'ids',
                );

                $changed_since = $this->get_changed_since( $request );
                if ( $changed_since ) {
                        $args['date_query'] = array(
                                array(
                                        'column' => 'post_modified_gmt',
                                        'after'  => gmdate( 'Y-m-d H:i:s', $changed_since ),
                                ),
                        );
                }

                $args = apply_filters( 'aive_collection_query_args', $args, $request );

                $query  = new WP_Query( $args );
                $ids    = $query->posts;
                $items  = array();
                $latest = null;

                foreach ( $ids as $id ) {
                        $post = get_post( $id );
                        if ( ! $post ) {
                                continue;
                        }

                        $latest = $this->hydrate_latest_timestamp( $latest, $post );
                        $items[] = $this->prepare_item_for_response( $post, $request );
                }

                if ( empty( $items ) && $this->is_not_modified( $request, $latest ) ) {
                        $response = rest_ensure_response( null );
                        $response->set_status( 304 );
                        $this->apply_response_headers( $response, $latest, array() );

                        return $response;
                }

                $payload = array(
                        'ids'         => array_map( 'intval', $ids ),
                        'page'        => $page,
                        'per_page'    => $per_page,
                        'total'       => (int) $query->found_posts,
                        'total_pages' => (int) max( 1, $query->max_num_pages ),
                        'items'       => $items,
                );

                $response = rest_ensure_response( $payload );
                $this->apply_response_headers( $response, $latest, $items );

                if ( 'HEAD' === $request->get_method() ) {
                        $response->set_data( null );
                }

                return $response;
        }

        /**
         * Returns a set of content items for the provided IDs.
         *
         * @param WP_REST_Request $request Request instance.
         * @return WP_REST_Response|WP_Error
         */
        public function get_batch_items( $request ) {
                $enforcement = $this->enforce_rate_limit( $request );
                if ( is_wp_error( $enforcement ) || $enforcement instanceof WP_REST_Response ) {
                        return $enforcement;
                }

                $ids = $request->get_param( 'ids' );
                if ( ! is_array( $ids ) || empty( $ids ) ) {
                        return $this->prepare_error( 'aive_invalid_batch', __( 'Provide one or more IDs.', 'ai-visibility-enhancer' ), 400 );
                }

                $ids    = array_unique( array_filter( array_map( 'intval', $ids ) ) );
                $items  = array();
                $latest = null;

                foreach ( $ids as $id ) {
                        $post = get_post( $id );
                        if ( ! $post || 'publish' !== $post->post_status ) {
                                continue;
                        }

                        $latest  = $this->hydrate_latest_timestamp( $latest, $post );
                        $items[] = $this->prepare_item_for_response( $post, $request );
                }

                if ( empty( $items ) ) {
                        return $this->prepare_error( 'aive_not_found', __( 'No matching content found.', 'ai-visibility-enhancer' ), 404 );
                }

                $response = rest_ensure_response( array( 'items' => $items ) );
                $this->apply_response_headers( $response, $latest, $items );

                return $response;
        }

        /**
<<<<<<< HEAD
         * Provides OPTIONS responses for collection endpoints.
         *
         * @return WP_REST_Response
         */
        public function get_options_response( $request = null ) {
                $response = rest_ensure_response( null );
                $response->header( 'Allow', 'GET,HEAD,OPTIONS' );

                return $response;
        }

        /**
=======
>>>>>>> 3ca18483
         * Builds a response for a single post including cache headers.
         *
         * @param WP_Post         $post    Post instance.
         * @param WP_REST_Request $request Request instance.
         * @return WP_REST_Response
         */
        private function prepare_single_response( $post, $request ) {
                $settings  = $this->settings->get_settings();
                $cache     = ! empty( $settings['enable_cache'] );
                $cache_ttl = isset( $settings['cache_ttl'] ) ? (int) $settings['cache_ttl'] : MINUTE_IN_SECONDS;
                $cache_key = 'aive_rest_' . $post->ID;
                $data      = false;

                if ( $cache ) {
                        $data = wp_cache_get( $cache_key, 'aive-rest' );
                }

                if ( false === $data ) {
                        $data = $this->prepare_item_for_response( $post, $request );

                        if ( $cache ) {
                                wp_cache_set( $cache_key, $data, 'aive-rest', $cache_ttl );
                        }
                }

                $latest   = $post->post_modified_gmt ? strtotime( $post->post_modified_gmt . ' GMT' ) : time();
                $response = rest_ensure_response( $data );
                $this->apply_response_headers( $response, $latest, array( $data ) );

                if ( $this->is_not_modified( $request, $latest, $data ) ) {
                        $response->set_status( 304 );
                        $response->set_data( null );
                }

                return $response;
        }

        /**
         * Extracts the changed_since timestamp from parameters or headers.
         *
         * @param WP_REST_Request $request Request instance.
         * @return int|null
         */
        private function get_changed_since( $request ) {
                $param = $request->get_param( 'changed_since' );
                if ( $param ) {
                        $timestamp = strtotime( $param );
                        if ( $timestamp ) {
                                return $timestamp;
                        }
                }

                $header = $request->get_header( 'if-modified-since' );
                if ( $header ) {
                        $timestamp = strtotime( $header );
                        if ( $timestamp ) {
                                return $timestamp;
                        }
                }

                return null;
        }

        /**
         * Determines whether the response should be treated as not modified.
         *
         * @param WP_REST_Request $request Request instance.
         * @param int|null        $latest  Latest modification timestamp.
         * @param array|null      $data    Response data for ETag checks.
         * @return bool
         */
        private function is_not_modified( $request, $latest, $data = null ) {
                if ( ! $latest ) {
                        return false;
                }

                $etag        = $this->generate_etag( $data );
                $header_etag = $request->get_header( 'if-none-match' );
                if ( $header_etag && $etag && trim( $header_etag ) === $etag ) {
                        return true;
                }

                $changed_since = $this->get_changed_since( $request );
                if ( $changed_since && $latest <= $changed_since ) {
                        return true;
                }

                return false;
        }

        /**
         * Applies cache and rate limit headers to a response.
         *
         * @param WP_REST_Response $response Response instance.
         * @param int|null         $latest   Latest modification timestamp.
         * @param array            $data     Response payload.
         * @return void
         */
        private function apply_response_headers( WP_REST_Response $response, $latest, $data ) {
                $settings  = $this->settings->get_settings();
                $cache_ttl = isset( $settings['cache_ttl'] ) ? (int) $settings['cache_ttl'] : MINUTE_IN_SECONDS;
                $max_age   = max( 30, (int) apply_filters( 'aive_cache_max_age', $cache_ttl ) );
                $etag      = $this->generate_etag( $data );
                $latest    = $latest ? $latest : time();

                $response->header( 'Cache-Control', 'public, max-age=' . $max_age );
                $response->header( 'Last-Modified', gmdate( 'D, d M Y H:i:s', $latest ) . ' GMT' );

                if ( $etag ) {
                        $response->header( 'ETag', $etag );
                }

                foreach ( $this->get_rate_limit_headers() as $name => $value ) {
                        $response->header( $name, $value );
                }
        }

        /**
         * Generates an ETag for the payload.
         *
         * @param array|null $data Payload data.
         * @return string
         */
        private function generate_etag( $data ) {
                if ( empty( $data ) ) {
                        return '';
                }

                $normalized = wp_json_encode( $data );
                if ( ! $normalized ) {
                        return '';
                }

                return '"' . md5( $normalized ) . '"';
        }

	/**
	 * Builds the data payload for the REST response.
	 *
	 * @param WP_Post         $post    Post instance.
	 * @param WP_REST_Request $request Request object.
	 * @return array
	 */
        public function prepare_item_for_response( $post, $request ) {
                $settings   = $this->settings->get_settings();
                $summary    = $this->generate_summary( $post, $settings );
                $keywords   = $this->generate_keywords( $post, $settings );
                $audience   = get_post_meta( $post->ID, 'aive_ai_audience', true );
                $audience   = $audience ? array_filter( array_map( 'trim', explode( ',', $audience ) ) ) : array();
                $categories = wp_get_post_categories( $post->ID, array( 'fields' => 'names' ) );
                $tags       = wp_get_post_tags( $post->ID, array( 'fields' => 'names' ) );
                $canonical  = get_permalink( $post );
                $schema     = $this->generate_schema_payload( $post, $summary, $keywords, $audience );
                $media      = $this->prepare_media_payload( $post );
                $taxonomies = $this->prepare_taxonomy_payload( $post );

                $data = array(
                        'id'               => $post->ID,
                        'url'              => $canonical,
                        'canonical_url'    => $canonical,
                        'title'            => get_the_title( $post ),
                        'summary'          => $summary,
                        'summary_strategy' => $this->get_summary_strategy_key( $settings ),
                        'summary_source'   => $this->get_summary_strategy_label( $settings ),
                        'keywords'         => $keywords,
                        'keyword_strategy' => ! empty( $settings['expose_keywords'] ) ? 'automatic' : 'disabled',
                        'audience'         => $audience,
                        'language'         => get_bloginfo( 'language' ),
                        'updated_at'       => get_post_modified_time( 'c', true, $post ),
                        'published_at'     => get_post_time( 'c', true, $post ),
                        'author'           => array(
                                'name' => get_the_author_meta( 'display_name', $post->post_author ),
                                'url'  => get_author_posts_url( $post->post_author ),
                        ),
                        'categories'       => is_wp_error( $categories ) ? array() : $categories,
                        'tags'             => is_wp_error( $tags ) ? array() : $tags,
                        'taxonomies'       => $taxonomies,
                        'images'           => $media,
                        'alternates'       => $this->get_hreflang_links( $post ),
                        'schema'           => $schema,
                        'content_hash'     => $this->generate_content_hash( $post, $summary ),
                        'ai_indexable'     => apply_filters( 'aive_is_indexable', true, $post ),
                );

                return apply_filters( 'aive_prepare_item', $data, $post, $settings, $request );
        }

	/**
	 * Generates a summary string for the REST response.
	 *
	 * @param WP_Post $post     Post object.
	 * @param array   $settings Plugin settings.
	 * @return string
	 */
        protected function generate_summary( $post, $settings ) {
                $strategy = $this->get_summary_strategy_key( $settings );
                $summary  = get_post_meta( $post->ID, 'aive_ai_summary', true );

                if ( 'manual' === $strategy && $summary ) {
                        return $summary;
                }

                if ( 'excerpt' === $strategy && has_excerpt( $post ) ) {
                        return wp_strip_all_tags( $post->post_excerpt );
                }

                $content = wp_strip_all_tags( $post->post_content );

                if ( 'first_paragraph' === $strategy ) {
                        $paragraphs = preg_split( '/\r?\n\r?\n/', trim( $content ) );
                        $paragraph  = isset( $paragraphs[0] ) ? $paragraphs[0] : $content;
                        return wp_trim_words( $paragraph, 80, '…' );
                }

                if ( $summary ) {
                        return $summary;
                }

                $length = isset( $settings['default_summary_length'] ) ? (int) $settings['default_summary_length'] : 120;

                return wp_trim_words( $content, max( 30, $length ), '…' );
        }

	/**
	 * Generates keywords for the REST response.
	 *
	 * @param WP_Post $post     Post object.
	 * @param array   $settings Plugin settings.
	 * @return array|null
	 */
        protected function generate_keywords( $post, $settings ) {
                if ( empty( $settings['expose_keywords'] ) ) {
                        return null;
                }

		$manual = get_post_meta( $post->ID, 'aive_ai_keywords', true );

		if ( $manual ) {
			return array_filter( array_map( 'trim', explode( ',', $manual ) ) );
		}

		$terms = array();

		foreach ( get_object_taxonomies( $post->post_type, 'objects' ) as $taxonomy => $object ) {
			if ( ! $object->public ) {
				continue;
			}

			$term_list = wp_get_post_terms( $post->ID, $taxonomy, array( 'fields' => 'names' ) );
			if ( ! is_wp_error( $term_list ) ) {
				$terms = array_merge( $terms, $term_list );
			}
		}

                $terms = array_slice( array_unique( array_filter( array_map( 'trim', $terms ) ) ), 0, 10 );

                return $terms;
        }

        /**
         * Builds taxonomy payload keyed by taxonomy slug.
         *
         * @param WP_Post $post Post instance.
         * @return array
         */
        private function prepare_taxonomy_payload( $post ) {
                $taxonomies = array();

                foreach ( get_object_taxonomies( $post->post_type, 'objects' ) as $taxonomy => $object ) {
                        if ( ! $object->public ) {
                                continue;
                        }

                        $terms = wp_get_post_terms( $post->ID, $taxonomy, array( 'fields' => 'names' ) );
                        if ( is_wp_error( $terms ) || empty( $terms ) ) {
                                continue;
                        }

                        $taxonomies[] = array(
                                'taxonomy' => $taxonomy,
                                'terms'    => array_values( array_unique( $terms ) ),
                        );
                }

                return $taxonomies;
        }

        /**
         * Generates the JSON-LD payload exposed to the API.
         *
         * @param WP_Post $post     Post object.
         * @param string  $summary  Summary text.
         * @param array   $keywords Keywords array.
         * @param array   $audience Audience descriptors.
         * @return array
         */
        private function generate_schema_payload( $post, $summary, $keywords, $audience ) {
                $schema_type = apply_filters( 'aive_schema_type', 'Article', $post );

                $payload = array(
                        '@context'      => 'https://schema.org',
                        '@type'         => $schema_type,
                        '@id'           => get_permalink( $post->ID ) . '#aive',
                        'url'           => get_permalink( $post->ID ),
                        'headline'      => get_the_title( $post ),
                        'description'   => $summary,
                        'keywords'      => $keywords ? implode( ', ', (array) $keywords ) : '',
                        'datePublished' => get_post_time( 'c', true, $post ),
                        'dateModified'  => get_post_modified_time( 'c', true, $post ),
                        'inLanguage'    => get_bloginfo( 'language' ),
                        'author'        => array(
                                '@type' => 'Person',
                                'name'  => get_the_author_meta( 'display_name', $post->post_author ),
                        ),
                        'publisher'     => array(
                                '@type' => 'Organization',
                                'name'  => get_bloginfo( 'name' ),
                                'url'   => home_url(),
                        ),
                );

                if ( ! empty( $audience ) ) {
                        $payload['audience'] = array();

                        foreach ( $audience as $audience_type ) {
                                $payload['audience'][] = array(
                                        '@type'        => 'Audience',
                                        'audienceType' => $audience_type,
                                );
                        }
                }

                return apply_filters( 'aive_schema_payload_rest', $payload, $post );
        }

        /**
         * Returns media metadata for the post.
         *
         * @param WP_Post $post Post instance.
         * @return array
         */
        private function prepare_media_payload( $post ) {
                $media = array();

                $featured = get_post_thumbnail_id( $post );
                if ( $featured ) {
                        $media[] = $this->build_media_entry( $featured );
                }

                $attachments = get_attached_media( 'image', $post );
                foreach ( $attachments as $attachment ) {
                        if ( $featured && $attachment->ID === $featured ) {
                                continue;
                        }

                        $media[] = $this->build_media_entry( $attachment->ID );
                }

                return array_values( array_filter( $media ) );
        }

        /**
         * Builds a media entry from an attachment ID.
         *
         * @param int $attachment_id Attachment ID.
         * @return array|null
         */
        private function build_media_entry( $attachment_id ) {
                $src = wp_get_attachment_image_src( $attachment_id, 'full' );
                if ( ! $src ) {
                        return null;
                }

                $alt = get_post_meta( $attachment_id, '_wp_attachment_image_alt', true );

                return array(
                        'id'     => $attachment_id,
                        'url'    => $src[0],
                        'width'  => isset( $src[1] ) ? (int) $src[1] : null,
                        'height' => isset( $src[2] ) ? (int) $src[2] : null,
                        'alt'    => $alt,
                );
        }

        /**
         * Retrieves hreflang alternatives for the content.
         *
         * @param WP_Post $post Post instance.
         * @return array
         */
        private function get_hreflang_links( $post ) {
                $alternates = array();
                $languages  = apply_filters( 'aive_hreflang_languages', array(), $post );

                if ( empty( $languages ) ) {
                        return $alternates;
                }

                foreach ( $languages as $code => $url ) {
                        $alternates[] = array(
                                'hreflang' => $code,
                                'href'     => $url,
                        );
                }

                return $alternates;
        }

        /**
         * Generates a stable content hash from canonical data.
         *
         * @param WP_Post $post    Post instance.
         * @param string  $summary Summary string.
         * @return string
         */
        private function generate_content_hash( $post, $summary ) {
                $content = apply_filters( 'aive_canonical_content', wp_strip_all_tags( $post->post_content ), $post );
                $payload = implode( '|', array( $post->post_modified_gmt, $summary, $content ) );

                return hash( 'sha256', $payload );
        }

        /**
         * Returns the configured summary strategy.
         *
         * @param array $settings Plugin settings.
         * @return string
         */
        private function get_summary_strategy_key( $settings ) {
                $strategy = isset( $settings['summary_strategy'] ) ? $settings['summary_strategy'] : 'manual';

                if ( ! in_array( $strategy, array( 'manual', 'excerpt', 'first_paragraph', 'fallback' ), true ) ) {
                        $strategy = 'fallback';
                }

                return $strategy;
        }

        /**
         * Returns a human readable summary strategy label.
         *
         * @param array $settings Plugin settings.
         * @return string
         */
        private function get_summary_strategy_label( $settings ) {
                $strategy = $this->get_summary_strategy_key( $settings );

                $labels = array(
                        'manual'          => __( 'Manual', 'ai-visibility-enhancer' ),
                        'excerpt'         => __( 'Excerpt', 'ai-visibility-enhancer' ),
                        'first_paragraph' => __( 'First paragraph', 'ai-visibility-enhancer' ),
                        'fallback'        => __( 'Automatic fallback', 'ai-visibility-enhancer' ),
                );

                return isset( $labels[ $strategy ] ) ? $labels[ $strategy ] : $labels['fallback'];
        }

	/**
	 * Retrieves the publicly accessible schema.
	 *
	 * @return array
	 */
	public function get_public_item_schema() {
		return $this->get_item_schema();
	}

	/**
	 * JSON schema for the endpoint.
	 *
	 * @return array
	 */
        public function get_item_schema() {
                if ( $this->schema ) {
                        return $this->schema;
                }

		$this->schema = array(
			'$schema'    => 'http://json-schema.org/draft-04/schema#',
			'title'      => 'ai_visibility_content',
			'type'       => 'object',
			'properties' => array(
				'id'           => array(
					'description' => __( 'Unique post identifier.', 'ai-visibility-enhancer' ),
					'type'        => 'integer',
					'context'     => array( 'view', 'embed' ),
				),
				'url'          => array(
					'description' => __( 'Canonical URL for the content.', 'ai-visibility-enhancer' ),
					'type'        => 'string',
					'format'      => 'uri',
				),
				'title'        => array(
					'description' => __( 'Title of the content item.', 'ai-visibility-enhancer' ),
					'type'        => 'string',
				),
				'summary'      => array(
					'description' => __( 'AI-optimized summary text.', 'ai-visibility-enhancer' ),
					'type'        => 'string',
				),
				'keywords'     => array(
					'description' => __( 'Keyword collection used for classification.', 'ai-visibility-enhancer' ),
					'type'        => array( 'array', 'null' ),
				),
				'audience'     => array(
					'description' => __( 'Intended audience descriptors.', 'ai-visibility-enhancer' ),
					'type'        => 'array',
				),
				'language'     => array(
					'description' => __( 'Locale of the content.', 'ai-visibility-enhancer' ),
					'type'        => 'string',
				),
				'updated_at'   => array(
					'description' => __( 'Last modification date.', 'ai-visibility-enhancer' ),
					'type'        => 'string',
					'format'      => 'date-time',
				),
				'published_at' => array(
					'description' => __( 'Publication date.', 'ai-visibility-enhancer' ),
					'type'        => 'string',
					'format'      => 'date-time',
				),
				'author'       => array(
					'description' => __( 'Author information.', 'ai-visibility-enhancer' ),
					'type'        => 'object',
				),
				'categories'   => array(
					'description' => __( 'Post categories.', 'ai-visibility-enhancer' ),
					'type'        => 'array',
				),
                                'tags'         => array(
                                        'description' => __( 'Post tags.', 'ai-visibility-enhancer' ),
                                        'type'        => 'array',
                                ),
                                'taxonomies'   => array(
                                        'description' => __( 'Taxonomy term breakdown.', 'ai-visibility-enhancer' ),
                                        'type'        => 'array',
                                ),
                                'images'       => array(
                                        'description' => __( 'Attached image metadata.', 'ai-visibility-enhancer' ),
                                        'type'        => 'array',
                                ),
                                'canonical_url' => array(
                                        'description' => __( 'Canonical URL for the content.', 'ai-visibility-enhancer' ),
                                        'type'        => 'string',
                                ),
                                'alternates'   => array(
                                        'description' => __( 'Hreflang alternatives.', 'ai-visibility-enhancer' ),
                                        'type'        => 'array',
                                ),
                                'schema'       => array(
                                        'description' => __( 'JSON-LD schema payload.', 'ai-visibility-enhancer' ),
                                        'type'        => 'object',
                                ),
                                'summary_strategy' => array(
                                        'description' => __( 'Summary generation strategy.', 'ai-visibility-enhancer' ),
                                        'type'        => 'string',
                                ),
                                'summary_source' => array(
                                        'description' => __( 'Human readable summary source.', 'ai-visibility-enhancer' ),
                                        'type'        => 'string',
                                ),
                                'keyword_strategy' => array(
                                        'description' => __( 'Keyword generation strategy.', 'ai-visibility-enhancer' ),
                                        'type'        => 'string',
                                ),
                                'content_hash' => array(
                                        'description' => __( 'Hash of content and summary for change detection.', 'ai-visibility-enhancer' ),
                                        'type'        => 'string',
                                ),
                                'ai_indexable' => array(
                                        'description' => __( 'Whether the content should be indexed by AI crawlers.', 'ai-visibility-enhancer' ),
                                        'type'        => 'boolean',
                                ),
                        ),
                );

                return $this->schema;
        }

        /**
         * Enforces a simple User-Agent based rate limit.
         *
         * @param WP_REST_Request $request Request instance.
         * @return true|WP_Error
         */
        private function enforce_rate_limit( $request ) {
                $user_agent = $request->get_header( 'user-agent' );
                $allow      = apply_filters( 'aive_user_agent_whitelist', array(), $request );

                if ( ! empty( $allow ) && $user_agent ) {
                        $allowed = false;

                        foreach ( $allow as $pattern ) {
                                if ( preg_match( '/' . $pattern . '/i', $user_agent ) ) {
                                        $allowed = true;
                                        break;
                                }
                        }

                        if ( ! $allowed ) {
                                return $this->prepare_error( 'aive_not_allowed', __( 'User agent is not permitted.', 'ai-visibility-enhancer' ), 403 );
                        }
                }

                if ( ! $user_agent ) {
                        return true;
                }

                $key      = 'aive_rate_' . md5( $user_agent );
                $limit    = (int) apply_filters( 'aive_rate_limit', 60, $request );
                $interval = (int) apply_filters( 'aive_rate_interval', MINUTE_IN_SECONDS, $request );
                $hits     = wp_cache_get( $key, 'aive-rest' );

                if ( false === $hits ) {
                        $hits = 0;
                }

                $hits++;
                wp_cache_set( $key, $hits, 'aive-rest', $interval );

                $this->rate_limit_context = array(
                        'limit'     => $limit,
                        'remaining' => max( 0, $limit - $hits ),
                        'reset'     => time() + $interval,
                );

                if ( $hits > $limit ) {
                        $payload = array(
                                'code'    => 'aive_rate_limited',
                                'message' => __( 'Too many requests. Slow down.', 'ai-visibility-enhancer' ),
                                'data'    => array(
                                        'status'  => 429,
                                        'details' => array(
                                                'retry_after' => $interval,
                                        ),
                                ),
                        );

                        $response = new WP_REST_Response( $payload, 429 );
                        $response->header( 'Retry-After', $interval );

                        return $response;
                }

                return true;
        }

        /**
         * Returns rate limit headers for the active request.
         *
         * @return array
         */
        private function get_rate_limit_headers() {
                if ( empty( $this->rate_limit_context ) ) {
                        return array();
                }

                return array(
                        'X-RateLimit-Limit'     => (string) $this->rate_limit_context['limit'],
                        'X-RateLimit-Remaining' => (string) max( 0, $this->rate_limit_context['remaining'] ),
                        'X-RateLimit-Reset'     => (string) $this->rate_limit_context['reset'],
                );
        }

        /**
         * Stores rate limiting context for header output.
         *
         * @var array
         */
        private $rate_limit_context = array();

        /**
         * Prepares a WP_Error with the plugin error schema.
         *
         * @param string $code    Error code.
         * @param string $message Error message.
         * @param int    $status  HTTP status.
         * @param array  $details Additional details.
         * @return WP_Error
         */
        private function prepare_error( $code, $message, $status = 500, $details = array() ) {
                $error = new WP_Error( $code, $message );
                $error->add_data(
                        array(
                                'status'  => $status,
                                'details' => $details,
                        ),
                        $code
                );

                return $error;
        }

        /**
         * Hydrates latest timestamp helper.
         *
         * @param int|null $current Current timestamp.
         * @param WP_Post  $post    Post instance.
         * @return int
         */
        private function hydrate_latest_timestamp( $current, $post ) {
                $timestamp = $post->post_modified_gmt ? strtotime( $post->post_modified_gmt . ' GMT' ) : null;

                if ( ! $timestamp ) {
                        return $current;
                }

                if ( null === $current || $timestamp > $current ) {
                        return $timestamp;
                }

                return $current;
        }
}<|MERGE_RESOLUTION|>--- conflicted
+++ resolved
@@ -16,8 +16,8 @@
  */
 class AI_Visibility_REST_Controller extends WP_REST_Controller {
 
-        const DEFAULT_PER_PAGE = 10;
-        const MAX_PER_PAGE      = 100;
+	const DEFAULT_PER_PAGE = 10;
+	const MAX_PER_PAGE     = 100;
 
 	/**
 	 * Plugin settings instance.
@@ -46,6 +46,13 @@
 	 * @var array
 	 */
 	protected $schema;
+
+	/**
+	 * Rate limit context.
+	 *
+	 * @var array
+	 */
+	private $rate_limit_context = array();
 
 	/**
 	 * Constructor.
@@ -88,149 +95,114 @@
 	 *
 	 * @return void
 	 */
-        public function register_routes() {
-                $collection_args = array(
-                        'methods'             => WP_REST_Server::READABLE,
-                        'callback'            => array( $this, 'get_items' ),
-                        'permission_callback' => array( $this, 'permissions_check' ),
-                        'args'                => array(
-                                'page'          => array(
-                                        'description' => __( 'Results page to retrieve.', 'ai-visibility-enhancer' ),
-                                        'type'        => 'integer',
-                                        'default'     => 1,
-                                ),
-                                'per_page'      => array(
-                                        'description' => __( 'Number of items per page.', 'ai-visibility-enhancer' ),
-                                        'type'        => 'integer',
-                                        'default'     => self::DEFAULT_PER_PAGE,
-                                ),
-                                'type'          => array(
-                                        'description' => __( 'Limit to a single post type.', 'ai-visibility-enhancer' ),
-                                        'type'        => 'string',
-                                ),
-                                'status'        => array(
-                                        'description' => __( 'Post status filter.', 'ai-visibility-enhancer' ),
-                                        'type'        => 'string',
-                                        'default'     => 'publish',
-                                ),
-                                'changed_since' => array(
-                                        'description' => __( 'Return items changed since the provided ISO8601 datetime.', 'ai-visibility-enhancer' ),
-                                        'type'        => 'string',
-                                ),
-                        ),
-                );
-
-                register_rest_route(
-                        $this->namespace,
-                        '/' . $this->rest_base,
-<<<<<<< HEAD
-                        array(
-                                $collection_args,
-                                array(
-                                        'methods'             => 'HEAD',
-                                        'callback'            => array( $this, 'get_items' ),
-                                        'permission_callback' => $collection_args['permission_callback'],
-                                        'args'                => $collection_args['args'],
-                                ),
-                                array(
-                                        'methods'             => 'OPTIONS',
-                                        'callback'            => array( $this, 'get_options_response' ),
-                                        'permission_callback' => array( $this, 'permissions_check' ),
-                                ),
-                        )
-                );
-
-                $single_args = array(
-                        'args'                => array(
-                                'id' => array(
-                                        'description' => __( 'Post ID.', 'ai-visibility-enhancer' ),
-                                        'type'        => 'integer',
-                                ),
-                        ),
-                        'methods'             => WP_REST_Server::READABLE,
-                        'callback'            => array( $this, 'get_item' ),
-                        'permission_callback' => array( $this, 'permissions_check' ),
-                        'schema'              => array( $this, 'get_public_item_schema' ),
-=======
-                        $collection_args
->>>>>>> 3ca18483
-                );
-
-                register_rest_route(
-                        $this->namespace,
-                        '/' . $this->rest_base . '/(?P<id>\d+)',
-                        array(
-<<<<<<< HEAD
-                                $single_args,
-                                array(
-                                        'methods'             => 'HEAD',
-                                        'callback'            => array( $this, 'get_item' ),
-                                        'permission_callback' => $single_args['permission_callback'],
-                                        'args'                => $single_args['args'],
-                                ),
-                                array(
-                                        'methods'             => 'OPTIONS',
-                                        'callback'            => array( $this, 'get_options_response' ),
-                                        'permission_callback' => array( $this, 'permissions_check' ),
-                                ),
-=======
-                                'args'                => array(
-                                        'id' => array(
-                                                'description' => __( 'Post ID.', 'ai-visibility-enhancer' ),
-                                                'type'        => 'integer',
-                                        ),
-                                ),
-                                'methods'             => WP_REST_Server::READABLE,
-                                'callback'            => array( $this, 'get_item' ),
-                                'permission_callback' => array( $this, 'permissions_check' ),
-                                'schema'              => array( $this, 'get_public_item_schema' ),
->>>>>>> 3ca18483
-                        )
-                );
-
-                register_rest_route(
-                        $this->namespace,
-                        '/' . $this->rest_base . '/batch',
-                        array(
-<<<<<<< HEAD
-                                array(
-                                        'methods'             => WP_REST_Server::CREATABLE,
-                                        'callback'            => array( $this, 'get_batch_items' ),
-                                        'permission_callback' => array( $this, 'permissions_check' ),
-                                        'args'                => array(
-                                                'ids' => array(
-                                                        'description' => __( 'Array of content IDs to fetch.', 'ai-visibility-enhancer' ),
-                                                        'type'        => 'array',
-                                                        'items'       => array(
-                                                                'type' => 'integer',
-                                                        ),
-                                                        'required'    => true,
-                                                ),
-                                        ),
-                                ),
-                                array(
-                                        'methods'             => 'OPTIONS',
-                                        'callback'            => array( $this, 'get_options_response' ),
-                                        'permission_callback' => array( $this, 'permissions_check' ),
-                                ),
-=======
-                                'methods'             => WP_REST_Server::CREATABLE,
-                                'callback'            => array( $this, 'get_batch_items' ),
-                                'permission_callback' => array( $this, 'permissions_check' ),
-                                'args'                => array(
-                                        'ids' => array(
-                                                'description' => __( 'Array of content IDs to fetch.', 'ai-visibility-enhancer' ),
-                                                'type'        => 'array',
-                                                'items'       => array(
-                                                        'type' => 'integer',
-                                                ),
-                                                'required'    => true,
-                                        ),
-                                ),
->>>>>>> 3ca18483
-                        )
-                );
-        }
+	public function register_routes() {
+		$collection_args = array(
+			'methods'             => WP_REST_Server::READABLE,
+			'callback'            => array( $this, 'get_items' ),
+			'permission_callback' => array( $this, 'permissions_check' ),
+			'args'                => array(
+				'page'          => array(
+					'description' => __( 'Results page to retrieve.', 'ai-visibility-enhancer' ),
+					'type'        => 'integer',
+					'default'     => 1,
+				),
+				'per_page'      => array(
+					'description' => __( 'Number of items per page.', 'ai-visibility-enhancer' ),
+					'type'        => 'integer',
+					'default'     => self::DEFAULT_PER_PAGE,
+				),
+				'type'          => array(
+					'description' => __( 'Limit to a single post type.', 'ai-visibility-enhancer' ),
+					'type'        => 'string',
+				),
+				'status'        => array(
+					'description' => __( 'Post status filter.', 'ai-visibility-enhancer' ),
+					'type'        => 'string',
+					'default'     => 'publish',
+				),
+				'changed_since' => array(
+					'description' => __( 'Return items changed since the provided ISO8601 datetime.', 'ai-visibility-enhancer' ),
+					'type'        => 'string',
+				),
+			),
+		);
+
+		register_rest_route(
+			$this->namespace,
+			'/' . $this->rest_base,
+			array(
+				$collection_args,
+				array(
+					'methods'             => 'HEAD',
+					'callback'            => array( $this, 'get_items' ),
+					'permission_callback' => $collection_args['permission_callback'],
+					'args'                => $collection_args['args'],
+				),
+				array(
+					'methods'             => 'OPTIONS',
+					'callback'            => array( $this, 'get_options_response' ),
+					'permission_callback' => array( $this, 'permissions_check' ),
+				),
+			)
+		);
+
+		$single_args = array(
+			'args'                => array(
+				'id' => array(
+					'description' => __( 'Post ID.', 'ai-visibility-enhancer' ),
+					'type'        => 'integer',
+				),
+			),
+			'methods'             => WP_REST_Server::READABLE,
+			'callback'            => array( $this, 'get_item' ),
+			'permission_callback' => array( $this, 'permissions_check' ),
+			'schema'              => array( $this, 'get_public_item_schema' ),
+		);
+
+		register_rest_route(
+			$this->namespace,
+			'/' . $this->rest_base . '/(?P<id>\d+)',
+			array(
+				$single_args,
+				array(
+					'methods'             => 'HEAD',
+					'callback'            => array( $this, 'get_item' ),
+					'permission_callback' => $single_args['permission_callback'],
+					'args'                => $single_args['args'],
+				),
+				array(
+					'methods'             => 'OPTIONS',
+					'callback'            => array( $this, 'get_options_response' ),
+					'permission_callback' => array( $this, 'permissions_check' ),
+				),
+			)
+		);
+
+		register_rest_route(
+			$this->namespace,
+			'/' . $this->rest_base . '/batch',
+			array(
+				array(
+					'methods'             => WP_REST_Server::CREATABLE,
+					'callback'            => array( $this, 'get_batch_items' ),
+					'permission_callback' => array( $this, 'permissions_check' ),
+					'args'                => array(
+						'ids' => array(
+							'description' => __( 'Array of content IDs to fetch.', 'ai-visibility-enhancer' ),
+							'type'        => 'array',
+							'items'       => array( 'type' => 'integer' ),
+							'required'    => true,
+						),
+					),
+				),
+				array(
+					'methods'             => 'OPTIONS',
+					'callback'            => array( $this, 'get_options_response' ),
+					'permission_callback' => array( $this, 'permissions_check' ),
+				),
+			)
+		);
+	}
 
 	/**
 	 * Permissions callback.
@@ -240,11 +212,9 @@
 	 */
 	public function permissions_check( $request ) {
 		$settings = $this->settings->get_settings();
-
 		if ( ! empty( $settings['allow_public_endpoint'] ) ) {
 			return true;
 		}
-
 		return current_user_can( 'read' );
 	}
 
@@ -254,306 +224,420 @@
 	 * @param WP_REST_Request $request REST request.
 	 * @return WP_REST_Response|WP_Error
 	 */
-        public function get_item( $request ) {
-                $enforcement = $this->enforce_rate_limit( $request );
-                if ( is_wp_error( $enforcement ) || $enforcement instanceof WP_REST_Response ) {
-                        return $enforcement;
-                }
-
-                $post_id = (int) $request['id'];
-                $post    = get_post( $post_id );
-
-                if ( ! $post || 'publish' !== $post->post_status ) {
-                        return $this->prepare_error( 'aive_not_found', __( 'Content not found or not public.', 'ai-visibility-enhancer' ), 404 );
-                }
-
-                if ( 'publish' !== $post->post_status && ! current_user_can( 'read_post', $post_id ) ) {
-                        return $this->prepare_error( 'aive_forbidden', __( 'You are not allowed to access this content.', 'ai-visibility-enhancer' ), 403 );
-                }
-
-                $response = $this->prepare_single_response( $post, $request );
-
-                if ( 'HEAD' === $request->get_method() ) {
-                        $response->set_data( null );
-                }
-
-                return $response;
-        }
-
-        /**
-         * Retrieves a paginated list of content IDs with metadata.
-         *
-         * @param WP_REST_Request $request Request instance.
-         * @return WP_REST_Response|WP_Error
-         */
-        public function get_items( $request ) {
-                $enforcement = $this->enforce_rate_limit( $request );
-                if ( is_wp_error( $enforcement ) || $enforcement instanceof WP_REST_Response ) {
-                        return $enforcement;
-                }
-
-                $per_page = (int) $request->get_param( 'per_page' );
-                $per_page = min( max( 1, $per_page ), self::MAX_PER_PAGE );
-                $page     = max( 1, (int) $request->get_param( 'page' ) );
-                $status   = $request->get_param( 'status' );
-                $type     = $request->get_param( 'type' );
-
-                $args = array(
-                        'post_status'    => $status ? sanitize_key( $status ) : 'publish',
-                        'post_type'      => $type ? sanitize_key( $type ) : get_post_types( array( 'public' => true ) ),
-                        'posts_per_page' => $per_page,
-                        'paged'          => $page,
-                        'orderby'        => 'modified',
-                        'order'          => 'DESC',
-                        'fields'         => 'ids',
-                );
-
-                $changed_since = $this->get_changed_since( $request );
-                if ( $changed_since ) {
-                        $args['date_query'] = array(
-                                array(
-                                        'column' => 'post_modified_gmt',
-                                        'after'  => gmdate( 'Y-m-d H:i:s', $changed_since ),
-                                ),
-                        );
-                }
-
-                $args = apply_filters( 'aive_collection_query_args', $args, $request );
-
-                $query  = new WP_Query( $args );
-                $ids    = $query->posts;
-                $items  = array();
-                $latest = null;
-
-                foreach ( $ids as $id ) {
-                        $post = get_post( $id );
-                        if ( ! $post ) {
-                                continue;
-                        }
-
-                        $latest = $this->hydrate_latest_timestamp( $latest, $post );
-                        $items[] = $this->prepare_item_for_response( $post, $request );
-                }
-
-                if ( empty( $items ) && $this->is_not_modified( $request, $latest ) ) {
-                        $response = rest_ensure_response( null );
-                        $response->set_status( 304 );
-                        $this->apply_response_headers( $response, $latest, array() );
-
-                        return $response;
-                }
-
-                $payload = array(
-                        'ids'         => array_map( 'intval', $ids ),
-                        'page'        => $page,
-                        'per_page'    => $per_page,
-                        'total'       => (int) $query->found_posts,
-                        'total_pages' => (int) max( 1, $query->max_num_pages ),
-                        'items'       => $items,
-                );
-
-                $response = rest_ensure_response( $payload );
-                $this->apply_response_headers( $response, $latest, $items );
-
-                if ( 'HEAD' === $request->get_method() ) {
-                        $response->set_data( null );
-                }
-
-                return $response;
-        }
-
-        /**
-         * Returns a set of content items for the provided IDs.
-         *
-         * @param WP_REST_Request $request Request instance.
-         * @return WP_REST_Response|WP_Error
-         */
-        public function get_batch_items( $request ) {
-                $enforcement = $this->enforce_rate_limit( $request );
-                if ( is_wp_error( $enforcement ) || $enforcement instanceof WP_REST_Response ) {
-                        return $enforcement;
-                }
-
-                $ids = $request->get_param( 'ids' );
-                if ( ! is_array( $ids ) || empty( $ids ) ) {
-                        return $this->prepare_error( 'aive_invalid_batch', __( 'Provide one or more IDs.', 'ai-visibility-enhancer' ), 400 );
-                }
-
-                $ids    = array_unique( array_filter( array_map( 'intval', $ids ) ) );
-                $items  = array();
-                $latest = null;
-
-                foreach ( $ids as $id ) {
-                        $post = get_post( $id );
-                        if ( ! $post || 'publish' !== $post->post_status ) {
-                                continue;
-                        }
-
-                        $latest  = $this->hydrate_latest_timestamp( $latest, $post );
-                        $items[] = $this->prepare_item_for_response( $post, $request );
-                }
-
-                if ( empty( $items ) ) {
-                        return $this->prepare_error( 'aive_not_found', __( 'No matching content found.', 'ai-visibility-enhancer' ), 404 );
-                }
-
-                $response = rest_ensure_response( array( 'items' => $items ) );
-                $this->apply_response_headers( $response, $latest, $items );
-
-                return $response;
-        }
-
-        /**
-<<<<<<< HEAD
-         * Provides OPTIONS responses for collection endpoints.
-         *
-         * @return WP_REST_Response
-         */
-        public function get_options_response( $request = null ) {
-                $response = rest_ensure_response( null );
-                $response->header( 'Allow', 'GET,HEAD,OPTIONS' );
-
-                return $response;
-        }
-
-        /**
-=======
->>>>>>> 3ca18483
-         * Builds a response for a single post including cache headers.
-         *
-         * @param WP_Post         $post    Post instance.
-         * @param WP_REST_Request $request Request instance.
-         * @return WP_REST_Response
-         */
-        private function prepare_single_response( $post, $request ) {
-                $settings  = $this->settings->get_settings();
-                $cache     = ! empty( $settings['enable_cache'] );
-                $cache_ttl = isset( $settings['cache_ttl'] ) ? (int) $settings['cache_ttl'] : MINUTE_IN_SECONDS;
-                $cache_key = 'aive_rest_' . $post->ID;
-                $data      = false;
-
-                if ( $cache ) {
-                        $data = wp_cache_get( $cache_key, 'aive-rest' );
-                }
-
-                if ( false === $data ) {
-                        $data = $this->prepare_item_for_response( $post, $request );
-
-                        if ( $cache ) {
-                                wp_cache_set( $cache_key, $data, 'aive-rest', $cache_ttl );
-                        }
-                }
-
-                $latest   = $post->post_modified_gmt ? strtotime( $post->post_modified_gmt . ' GMT' ) : time();
-                $response = rest_ensure_response( $data );
-                $this->apply_response_headers( $response, $latest, array( $data ) );
-
-                if ( $this->is_not_modified( $request, $latest, $data ) ) {
-                        $response->set_status( 304 );
-                        $response->set_data( null );
-                }
-
-                return $response;
-        }
-
-        /**
-         * Extracts the changed_since timestamp from parameters or headers.
-         *
-         * @param WP_REST_Request $request Request instance.
-         * @return int|null
-         */
-        private function get_changed_since( $request ) {
-                $param = $request->get_param( 'changed_since' );
-                if ( $param ) {
-                        $timestamp = strtotime( $param );
-                        if ( $timestamp ) {
-                                return $timestamp;
-                        }
-                }
-
-                $header = $request->get_header( 'if-modified-since' );
-                if ( $header ) {
-                        $timestamp = strtotime( $header );
-                        if ( $timestamp ) {
-                                return $timestamp;
-                        }
-                }
-
-                return null;
-        }
-
-        /**
-         * Determines whether the response should be treated as not modified.
-         *
-         * @param WP_REST_Request $request Request instance.
-         * @param int|null        $latest  Latest modification timestamp.
-         * @param array|null      $data    Response data for ETag checks.
-         * @return bool
-         */
-        private function is_not_modified( $request, $latest, $data = null ) {
-                if ( ! $latest ) {
-                        return false;
-                }
-
-                $etag        = $this->generate_etag( $data );
-                $header_etag = $request->get_header( 'if-none-match' );
-                if ( $header_etag && $etag && trim( $header_etag ) === $etag ) {
-                        return true;
-                }
-
-                $changed_since = $this->get_changed_since( $request );
-                if ( $changed_since && $latest <= $changed_since ) {
-                        return true;
-                }
-
-                return false;
-        }
-
-        /**
-         * Applies cache and rate limit headers to a response.
-         *
-         * @param WP_REST_Response $response Response instance.
-         * @param int|null         $latest   Latest modification timestamp.
-         * @param array            $data     Response payload.
-         * @return void
-         */
-        private function apply_response_headers( WP_REST_Response $response, $latest, $data ) {
-                $settings  = $this->settings->get_settings();
-                $cache_ttl = isset( $settings['cache_ttl'] ) ? (int) $settings['cache_ttl'] : MINUTE_IN_SECONDS;
-                $max_age   = max( 30, (int) apply_filters( 'aive_cache_max_age', $cache_ttl ) );
-                $etag      = $this->generate_etag( $data );
-                $latest    = $latest ? $latest : time();
-
-                $response->header( 'Cache-Control', 'public, max-age=' . $max_age );
-                $response->header( 'Last-Modified', gmdate( 'D, d M Y H:i:s', $latest ) . ' GMT' );
-
-                if ( $etag ) {
-                        $response->header( 'ETag', $etag );
-                }
-
-                foreach ( $this->get_rate_limit_headers() as $name => $value ) {
-                        $response->header( $name, $value );
-                }
-        }
-
-        /**
-         * Generates an ETag for the payload.
-         *
-         * @param array|null $data Payload data.
-         * @return string
-         */
-        private function generate_etag( $data ) {
-                if ( empty( $data ) ) {
-                        return '';
-                }
-
-                $normalized = wp_json_encode( $data );
-                if ( ! $normalized ) {
-                        return '';
-                }
-
-                return '"' . md5( $normalized ) . '"';
-        }
+	public function get_item( $request ) {
+		$enforcement = $this->enforce_rate_limit( $request );
+		if ( is_wp_error( $enforcement ) || $enforcement instanceof WP_REST_Response ) {
+			return $enforcement;
+		}
+
+		$post_id = (int) $request['id'];
+		$post    = get_post( $post_id );
+
+		if ( ! $post || 'publish' !== $post->post_status ) {
+			return $this->prepare_error( 'aive_not_found', __( 'Content not found or not public.', 'ai-visibility-enhancer' ), 404 );
+		}
+
+		if ( 'publish' !== $post->post_status && ! current_user_can( 'read_post', $post_id ) ) {
+			return $this->prepare_error( 'aive_forbidden', __( 'You are not allowed to access this content.', 'ai-visibility-enhancer' ), 403 );
+		}
+
+		$response = $this->prepare_single_response( $post, $request );
+
+		if ( 'HEAD' === $request->get_method() ) {
+			$response->set_data( null );
+		}
+
+		return $response;
+	}
+
+	/**
+	 * Retrieves a paginated list of content IDs with metadata.
+	 *
+	 * @param WP_REST_Request $request Request instance.
+	 * @return WP_REST_Response|WP_Error
+	 */
+	public function get_items( $request ) {
+		$enforcement = $this->enforce_rate_limit( $request );
+		if ( is_wp_error( $enforcement ) || $enforcement instanceof WP_REST_Response ) {
+			return $enforcement;
+		}
+
+		$per_page = (int) $request->get_param( 'per_page' );
+		$per_page = min( max( 1, $per_page ), self::MAX_PER_PAGE );
+		$page     = max( 1, (int) $request->get_param( 'page' ) );
+		$status   = $request->get_param( 'status' );
+		$type     = $request->get_param( 'type' );
+
+		$args = array(
+			'post_status'    => $status ? sanitize_key( $status ) : 'publish',
+			'post_type'      => $type ? sanitize_key( $type ) : get_post_types( array( 'public' => true ) ),
+			'posts_per_page' => $per_page,
+			'paged'          => $page,
+			'orderby'        => 'modified',
+			'order'          => 'DESC',
+			'fields'         => 'ids',
+		);
+
+		$changed_since = $this->get_changed_since( $request );
+		if ( $changed_since ) {
+			$args['date_query'] = array(
+				array(
+					'column' => 'post_modified_gmt',
+					'after'  => gmdate( 'Y-m-d H:i:s', $changed_since ),
+				),
+			);
+		}
+
+		$args  = apply_filters( 'aive_collection_query_args', $args, $request );
+		$query = new WP_Query( $args );
+
+		$ids    = $query->posts;
+		$items  = array();
+		$latest = null;
+
+		foreach ( $ids as $id ) {
+			$post = get_post( $id );
+			if ( ! $post ) {
+				continue;
+			}
+			$latest  = $this->hydrate_latest_timestamp( $latest, $post );
+			$items[] = $this->prepare_item_for_response( $post, $request );
+		}
+
+		if ( empty( $items ) && $this->is_not_modified( $request, $latest ) ) {
+			$response = rest_ensure_response( null );
+			$response->set_status( 304 );
+			$this->apply_response_headers( $response, $latest, array() );
+			return $response;
+		}
+
+		$payload = array(
+			'ids'         => array_map( 'intval', $ids ),
+			'page'        => $page,
+			'per_page'    => $per_page,
+			'total'       => (int) $query->found_posts,
+			'total_pages' => (int) max( 1, $query->max_num_pages ),
+			'items'       => $items,
+		);
+
+		$response = rest_ensure_response( $payload );
+		$this->apply_response_headers( $response, $latest, $items );
+
+		if ( 'HEAD' === $request->get_method() ) {
+			$response->set_data( null );
+		}
+
+		return $response;
+	}
+
+	/**
+	 * Returns a set of content items for the provided IDs.
+	 *
+	 * @param WP_REST_Request $request Request instance.
+	 * @return WP_REST_Response|WP_Error
+	 */
+	public function get_batch_items( $request ) {
+		$enforcement = $this->enforce_rate_limit( $request );
+		if ( is_wp_error( $enforcement ) || $enforcement instanceof WP_REST_Response ) {
+			return $enforcement;
+		}
+
+		$ids = $request->get_param( 'ids' );
+		if ( ! is_array( $ids ) || empty( $ids ) ) {
+			return $this->prepare_error( 'aive_invalid_batch', __( 'Provide one or more IDs.', 'ai-visibility-enhancer' ), 400 );
+		}
+
+		$ids    = array_unique( array_filter( array_map( 'intval', $ids ) ) );
+		$items  = array();
+		$latest = null;
+
+		foreach ( $ids as $id ) {
+			$post = get_post( $id );
+			if ( ! $post || 'publish' !== $post->post_status ) {
+				continue;
+			}
+			$latest  = $this->hydrate_latest_timestamp( $latest, $post );
+			$items[] = $this->prepare_item_for_response( $post, $request );
+		}
+
+		if ( empty( $items ) ) {
+			return $this->prepare_error( 'aive_not_found', __( 'No matching content found.', 'ai-visibility-enhancer' ), 404 );
+		}
+
+		$response = rest_ensure_response( array( 'items' => $items ) );
+		$this->apply_response_headers( $response, $latest, $items );
+
+		return $response;
+	}
+
+	/**
+	 * Provides OPTIONS responses for collection endpoints.
+	 *
+	 * @return WP_REST_Response
+	 */
+	public function get_options_response( $request = null ) {
+		$response = rest_ensure_response( null );
+		$response->header( 'Allow', 'GET,HEAD,OPTIONS' );
+		return $response;
+	}
+
+	/**
+	 * Builds a response for a single post including cache headers.
+	 *
+	 * @param WP_Post         $post    Post instance.
+	 * @param WP_REST_Request $request Request instance.
+	 * @return WP_REST_Response
+	 */
+	private function prepare_single_response( $post, $request ) {
+		$settings  = $this->settings->get_settings();
+		$cache     = ! empty( $settings['enable_cache'] );
+		$cache_ttl = isset( $settings['cache_ttl'] ) ? (int) $settings['cache_ttl'] : MINUTE_IN_SECONDS;
+		$cache_key = 'aive_rest_' . $post->ID;
+		$data      = false;
+
+		if ( $cache ) {
+			$data = wp_cache_get( $cache_key, 'aive-rest' );
+		}
+
+		if ( false === $data ) {
+			$data = $this->prepare_item_for_response( $post, $request );
+			if ( $cache ) {
+				wp_cache_set( $cache_key, $data, 'aive-rest', $cache_ttl );
+			}
+		}
+
+		$latest   = $post->post_modified_gmt ? strtotime( $post->post_modified_gmt . ' GMT' ) : time();
+		$response = rest_ensure_response( $data );
+		$this->apply_response_headers( $response, $latest, array( $data ) );
+
+		if ( $this->is_not_modified( $request, $latest, $data ) ) {
+			$response->set_status( 304 );
+			$response->set_data( null );
+		}
+
+		return $response;
+	}
+
+	/**
+	 * Extracts the changed_since timestamp from parameters or headers.
+	 *
+	 * @param WP_REST_Request $request Request instance.
+	 * @return int|null
+	 */
+	private function get_changed_since( $request ) {
+		$param = $request->get_param( 'changed_since' );
+		if ( $param ) {
+			$timestamp = strtotime( $param );
+			if ( $timestamp ) {
+				return $timestamp;
+			}
+		}
+
+		$header = $request->get_header( 'if-modified-since' );
+		if ( $header ) {
+			$timestamp = strtotime( $header );
+			if ( $timestamp ) {
+				return $timestamp;
+			}
+		}
+
+		return null;
+	}
+
+	/**
+	 * Determines whether the response should be treated as not modified.
+	 *
+	 * @param WP_REST_Request $request Request instance.
+	 * @param int|null        $latest  Latest modification timestamp.
+	 * @param array|null      $data    Response data for ETag checks.
+	 * @return bool
+	 */
+	private function is_not_modified( $request, $latest, $data = null ) {
+		if ( ! $latest ) {
+			return false;
+		}
+
+		$etag        = $this->generate_etag( $data );
+		$header_etag = $request->get_header( 'if-none-match' );
+		if ( $header_etag && $etag && trim( $header_etag ) === $etag ) {
+			return true;
+		}
+
+		$changed_since = $this->get_changed_since( $request );
+		if ( $changed_since && $latest <= $changed_since ) {
+			return true;
+		}
+
+		return false;
+	}
+
+	/**
+	 * Applies cache and rate limit headers to a response.
+	 *
+	 * @param WP_REST_Response $response Response instance.
+	 * @param int|null         $latest   Latest modification timestamp.
+	 * @param array            $data     Response payload.
+	 * @return void
+	 */
+	private function apply_response_headers( WP_REST_Response $response, $latest, $data ) {
+		$settings  = $this->settings->get_settings();
+		$cache_ttl = isset( $settings['cache_ttl'] ) ? (int) $settings['cache_ttl'] : MINUTE_IN_SECONDS;
+		$max_age   = max( 30, (int) apply_filters( 'aive_cache_max_age', $cache_ttl ) );
+		$etag      = $this->generate_etag( $data );
+		$latest    = $latest ? $latest : time();
+
+		$response->header( 'Cache-Control', 'public, max-age=' . $max_age );
+		$response->header( 'Last-Modified', gmdate( 'D, d M Y H:i:s', $latest ) . ' GMT' );
+
+		if ( $etag ) {
+			$response->header( 'ETag', $etag );
+		}
+
+		foreach ( $this->get_rate_limit_headers() as $name => $value ) {
+			$response->header( $name, $value );
+		}
+	}
+
+	/**
+	 * Generates an ETag for the payload.
+	 *
+	 * @param array|null $data Payload data.
+	 * @return string
+	 */
+	private function generate_etag( $data ) {
+		if ( empty( $data ) ) {
+			return '';
+		}
+
+		$normalized = wp_json_encode( $data );
+		if ( ! $normalized ) {
+			return '';
+		}
+
+		return '"' . md5( $normalized ) . '"';
+	}
+
+	/**
+	 * Returns rate limit headers for the active request.
+	 *
+	 * @return array
+	 */
+	private function get_rate_limit_headers() {
+		if ( empty( $this->rate_limit_context ) ) {
+			return array();
+		}
+
+		return array(
+			'X-RateLimit-Limit'     => (string) $this->rate_limit_context['limit'],
+			'X-RateLimit-Remaining' => (string) max( 0, $this->rate_limit_context['remaining'] ),
+			'X-RateLimit-Reset'     => (string) $this->rate_limit_context['reset'],
+		);
+	}
+
+	/**
+	 * Enforces a simple User-Agent based rate limit.
+	 *
+	 * @param WP_REST_Request $request Request instance.
+	 * @return true|WP_Error|WP_REST_Response
+	 */
+	private function enforce_rate_limit( $request ) {
+		$user_agent = $request->get_header( 'user-agent' );
+		$allow      = apply_filters( 'aive_user_agent_whitelist', array(), $request );
+
+		if ( ! empty( $allow ) && $user_agent ) {
+			$allowed = false;
+			foreach ( $allow as $pattern ) {
+				if ( preg_match( '/' . $pattern . '/i', $user_agent ) ) {
+					$allowed = true;
+					break;
+				}
+			}
+			if ( ! $allowed ) {
+				return $this->prepare_error( 'aive_not_allowed', __( 'User agent is not permitted.', 'ai-visibility-enhancer' ), 403 );
+			}
+		}
+
+		if ( ! $user_agent ) {
+			return true;
+		}
+
+		$key      = 'aive_rate_' . md5( $user_agent );
+		$limit    = (int) apply_filters( 'aive_rate_limit', 60, $request );
+		$interval = (int) apply_filters( 'aive_rate_interval', MINUTE_IN_SECONDS, $request );
+		$hits     = wp_cache_get( $key, 'aive-rest' );
+
+		if ( false === $hits ) {
+			$hits = 0;
+		}
+
+		$hits++;
+		wp_cache_set( $key, $hits, 'aive-rest', $interval );
+
+		$this->rate_limit_context = array(
+			'limit'     => $limit,
+			'remaining' => max( 0, $limit - $hits ),
+			'reset'     => time() + $interval,
+		);
+
+		if ( $hits > $limit ) {
+			$payload = array(
+				'code'    => 'aive_rate_limited',
+				'message' => __( 'Too many requests. Slow down.', 'ai-visibility-enhancer' ),
+				'data'    => array(
+					'status'  => 429,
+					'details' => array(
+						'retry_after' => $interval,
+					),
+				),
+			);
+
+			$response = new WP_REST_Response( $payload, 429 );
+			$response->header( 'Retry-After', $interval );
+
+			return $response;
+		}
+
+		return true;
+	}
+
+	/**
+	 * Prepares a WP_Error with the plugin error schema.
+	 *
+	 * @param string $code    Error code.
+	 * @param string $message Error message.
+	 * @param int    $status  HTTP status.
+	 * @param array  $details Additional details.
+	 * @return WP_Error
+	 */
+	private function prepare_error( $code, $message, $status = 500, $details = array() ) {
+		$error = new WP_Error( $code, $message );
+		$error->add_data(
+			array(
+				'status'  => $status,
+				'details' => $details,
+			),
+			$code
+		);
+		return $error;
+	}
+
+	/**
+	 * Hydrates latest timestamp helper.
+	 *
+	 * @param int|null $current Current timestamp.
+	 * @param WP_Post  $post    Post instance.
+	 * @return int|null
+	 */
+	private function hydrate_latest_timestamp( $current, $post ) {
+		$timestamp = $post->post_modified_gmt ? strtotime( $post->post_modified_gmt . ' GMT' ) : null;
+		if ( ! $timestamp ) {
+			return $current;
+		}
+		if ( null === $current || $timestamp > $current ) {
+			return $timestamp;
+		}
+		return $current;
+	}
 
 	/**
 	 * Builds the data payload for the REST response.
@@ -562,49 +646,49 @@
 	 * @param WP_REST_Request $request Request object.
 	 * @return array
 	 */
-        public function prepare_item_for_response( $post, $request ) {
-                $settings   = $this->settings->get_settings();
-                $summary    = $this->generate_summary( $post, $settings );
-                $keywords   = $this->generate_keywords( $post, $settings );
-                $audience   = get_post_meta( $post->ID, 'aive_ai_audience', true );
-                $audience   = $audience ? array_filter( array_map( 'trim', explode( ',', $audience ) ) ) : array();
-                $categories = wp_get_post_categories( $post->ID, array( 'fields' => 'names' ) );
-                $tags       = wp_get_post_tags( $post->ID, array( 'fields' => 'names' ) );
-                $canonical  = get_permalink( $post );
-                $schema     = $this->generate_schema_payload( $post, $summary, $keywords, $audience );
-                $media      = $this->prepare_media_payload( $post );
-                $taxonomies = $this->prepare_taxonomy_payload( $post );
-
-                $data = array(
-                        'id'               => $post->ID,
-                        'url'              => $canonical,
-                        'canonical_url'    => $canonical,
-                        'title'            => get_the_title( $post ),
-                        'summary'          => $summary,
-                        'summary_strategy' => $this->get_summary_strategy_key( $settings ),
-                        'summary_source'   => $this->get_summary_strategy_label( $settings ),
-                        'keywords'         => $keywords,
-                        'keyword_strategy' => ! empty( $settings['expose_keywords'] ) ? 'automatic' : 'disabled',
-                        'audience'         => $audience,
-                        'language'         => get_bloginfo( 'language' ),
-                        'updated_at'       => get_post_modified_time( 'c', true, $post ),
-                        'published_at'     => get_post_time( 'c', true, $post ),
-                        'author'           => array(
-                                'name' => get_the_author_meta( 'display_name', $post->post_author ),
-                                'url'  => get_author_posts_url( $post->post_author ),
-                        ),
-                        'categories'       => is_wp_error( $categories ) ? array() : $categories,
-                        'tags'             => is_wp_error( $tags ) ? array() : $tags,
-                        'taxonomies'       => $taxonomies,
-                        'images'           => $media,
-                        'alternates'       => $this->get_hreflang_links( $post ),
-                        'schema'           => $schema,
-                        'content_hash'     => $this->generate_content_hash( $post, $summary ),
-                        'ai_indexable'     => apply_filters( 'aive_is_indexable', true, $post ),
-                );
-
-                return apply_filters( 'aive_prepare_item', $data, $post, $settings, $request );
-        }
+	public function prepare_item_for_response( $post, $request ) {
+		$settings   = $this->settings->get_settings();
+		$summary    = $this->generate_summary( $post, $settings );
+		$keywords   = $this->generate_keywords( $post, $settings );
+		$audience   = get_post_meta( $post->ID, 'aive_ai_audience', true );
+		$audience   = $audience ? array_filter( array_map( 'trim', explode( ',', $audience ) ) ) : array();
+		$categories = wp_get_post_categories( $post->ID, array( 'fields' => 'names' ) );
+		$tags       = wp_get_post_tags( $post->ID, array( 'fields' => 'names' ) );
+		$canonical  = get_permalink( $post );
+		$schema     = $this->generate_schema_payload( $post, $summary, $keywords, $audience );
+		$media      = $this->prepare_media_payload( $post );
+		$taxonomies = $this->prepare_taxonomy_payload( $post );
+
+		$data = array(
+			'id'               => $post->ID,
+			'url'              => $canonical,
+			'canonical_url'    => $canonical,
+			'title'            => get_the_title( $post ),
+			'summary'          => $summary,
+			'summary_strategy' => $this->get_summary_strategy_key( $settings ),
+			'summary_source'   => $this->get_summary_strategy_label( $settings ),
+			'keywords'         => $keywords,
+			'keyword_strategy' => ! empty( $settings['expose_keywords'] ) ? 'automatic' : 'disabled',
+			'audience'         => $audience,
+			'language'         => get_bloginfo( 'language' ),
+			'updated_at'       => get_post_modified_time( 'c', true, $post ),
+			'published_at'     => get_post_time( 'c', true, $post ),
+			'author'           => array(
+				'name' => get_the_author_meta( 'display_name', $post->post_author ),
+				'url'  => get_author_posts_url( $post->post_author ),
+			),
+			'categories'       => is_wp_error( $categories ) ? array() : $categories,
+			'tags'             => is_wp_error( $tags ) ? array() : $tags,
+			'taxonomies'       => $taxonomies,
+			'images'           => $media,
+			'alternates'       => $this->get_hreflang_links( $post ),
+			'schema'           => $schema,
+			'content_hash'     => $this->generate_content_hash( $post, $summary ),
+			'ai_indexable'     => apply_filters( 'aive_is_indexable', true, $post ),
+		);
+
+		return apply_filters( 'aive_prepare_item', $data, $post, $settings, $request );
+	}
 
 	/**
 	 * Generates a summary string for the REST response.
@@ -613,34 +697,34 @@
 	 * @param array   $settings Plugin settings.
 	 * @return string
 	 */
-        protected function generate_summary( $post, $settings ) {
-                $strategy = $this->get_summary_strategy_key( $settings );
-                $summary  = get_post_meta( $post->ID, 'aive_ai_summary', true );
-
-                if ( 'manual' === $strategy && $summary ) {
-                        return $summary;
-                }
-
-                if ( 'excerpt' === $strategy && has_excerpt( $post ) ) {
-                        return wp_strip_all_tags( $post->post_excerpt );
-                }
-
-                $content = wp_strip_all_tags( $post->post_content );
-
-                if ( 'first_paragraph' === $strategy ) {
-                        $paragraphs = preg_split( '/\r?\n\r?\n/', trim( $content ) );
-                        $paragraph  = isset( $paragraphs[0] ) ? $paragraphs[0] : $content;
-                        return wp_trim_words( $paragraph, 80, '…' );
-                }
-
-                if ( $summary ) {
-                        return $summary;
-                }
-
-                $length = isset( $settings['default_summary_length'] ) ? (int) $settings['default_summary_length'] : 120;
-
-                return wp_trim_words( $content, max( 30, $length ), '…' );
-        }
+	protected function generate_summary( $post, $settings ) {
+		$strategy = $this->get_summary_strategy_key( $settings );
+		$summary  = get_post_meta( $post->ID, 'aive_ai_summary', true );
+
+		if ( 'manual' === $strategy && $summary ) {
+			return $summary;
+		}
+
+		if ( 'excerpt' === $strategy && has_excerpt( $post ) ) {
+			return wp_strip_all_tags( $post->post_excerpt );
+		}
+
+		$content = wp_strip_all_tags( $post->post_content );
+
+		if ( 'first_paragraph' === $strategy ) {
+			$paragraphs = preg_split( '/\r?\n\r?\n/', trim( $content ) );
+			$paragraph  = isset( $paragraphs[0] ) ? $paragraphs[0] : $content;
+			return wp_trim_words( $paragraph, 80, '…' );
+		}
+
+		if ( $summary ) {
+			return $summary;
+		}
+
+		$length = isset( $settings['default_summary_length'] ) ? (int) $settings['default_summary_length'] : 120;
+
+		return wp_trim_words( $content, max( 30, $length ), '…' );
+	}
 
 	/**
 	 * Generates keywords for the REST response.
@@ -649,13 +733,12 @@
 	 * @param array   $settings Plugin settings.
 	 * @return array|null
 	 */
-        protected function generate_keywords( $post, $settings ) {
-                if ( empty( $settings['expose_keywords'] ) ) {
-                        return null;
-                }
+	protected function generate_keywords( $post, $settings ) {
+		if ( empty( $settings['expose_keywords'] ) ) {
+			return null;
+		}
 
 		$manual = get_post_meta( $post->ID, 'aive_ai_keywords', true );
-
 		if ( $manual ) {
 			return array_filter( array_map( 'trim', explode( ',', $manual ) ) );
 		}
@@ -673,208 +756,201 @@
 			}
 		}
 
-                $terms = array_slice( array_unique( array_filter( array_map( 'trim', $terms ) ) ), 0, 10 );
-
-                return $terms;
-        }
-
-        /**
-         * Builds taxonomy payload keyed by taxonomy slug.
-         *
-         * @param WP_Post $post Post instance.
-         * @return array
-         */
-        private function prepare_taxonomy_payload( $post ) {
-                $taxonomies = array();
-
-                foreach ( get_object_taxonomies( $post->post_type, 'objects' ) as $taxonomy => $object ) {
-                        if ( ! $object->public ) {
-                                continue;
-                        }
-
-                        $terms = wp_get_post_terms( $post->ID, $taxonomy, array( 'fields' => 'names' ) );
-                        if ( is_wp_error( $terms ) || empty( $terms ) ) {
-                                continue;
-                        }
-
-                        $taxonomies[] = array(
-                                'taxonomy' => $taxonomy,
-                                'terms'    => array_values( array_unique( $terms ) ),
-                        );
-                }
-
-                return $taxonomies;
-        }
-
-        /**
-         * Generates the JSON-LD payload exposed to the API.
-         *
-         * @param WP_Post $post     Post object.
-         * @param string  $summary  Summary text.
-         * @param array   $keywords Keywords array.
-         * @param array   $audience Audience descriptors.
-         * @return array
-         */
-        private function generate_schema_payload( $post, $summary, $keywords, $audience ) {
-                $schema_type = apply_filters( 'aive_schema_type', 'Article', $post );
-
-                $payload = array(
-                        '@context'      => 'https://schema.org',
-                        '@type'         => $schema_type,
-                        '@id'           => get_permalink( $post->ID ) . '#aive',
-                        'url'           => get_permalink( $post->ID ),
-                        'headline'      => get_the_title( $post ),
-                        'description'   => $summary,
-                        'keywords'      => $keywords ? implode( ', ', (array) $keywords ) : '',
-                        'datePublished' => get_post_time( 'c', true, $post ),
-                        'dateModified'  => get_post_modified_time( 'c', true, $post ),
-                        'inLanguage'    => get_bloginfo( 'language' ),
-                        'author'        => array(
-                                '@type' => 'Person',
-                                'name'  => get_the_author_meta( 'display_name', $post->post_author ),
-                        ),
-                        'publisher'     => array(
-                                '@type' => 'Organization',
-                                'name'  => get_bloginfo( 'name' ),
-                                'url'   => home_url(),
-                        ),
-                );
-
-                if ( ! empty( $audience ) ) {
-                        $payload['audience'] = array();
-
-                        foreach ( $audience as $audience_type ) {
-                                $payload['audience'][] = array(
-                                        '@type'        => 'Audience',
-                                        'audienceType' => $audience_type,
-                                );
-                        }
-                }
-
-                return apply_filters( 'aive_schema_payload_rest', $payload, $post );
-        }
-
-        /**
-         * Returns media metadata for the post.
-         *
-         * @param WP_Post $post Post instance.
-         * @return array
-         */
-        private function prepare_media_payload( $post ) {
-                $media = array();
-
-                $featured = get_post_thumbnail_id( $post );
-                if ( $featured ) {
-                        $media[] = $this->build_media_entry( $featured );
-                }
-
-                $attachments = get_attached_media( 'image', $post );
-                foreach ( $attachments as $attachment ) {
-                        if ( $featured && $attachment->ID === $featured ) {
-                                continue;
-                        }
-
-                        $media[] = $this->build_media_entry( $attachment->ID );
-                }
-
-                return array_values( array_filter( $media ) );
-        }
-
-        /**
-         * Builds a media entry from an attachment ID.
-         *
-         * @param int $attachment_id Attachment ID.
-         * @return array|null
-         */
-        private function build_media_entry( $attachment_id ) {
-                $src = wp_get_attachment_image_src( $attachment_id, 'full' );
-                if ( ! $src ) {
-                        return null;
-                }
-
-                $alt = get_post_meta( $attachment_id, '_wp_attachment_image_alt', true );
-
-                return array(
-                        'id'     => $attachment_id,
-                        'url'    => $src[0],
-                        'width'  => isset( $src[1] ) ? (int) $src[1] : null,
-                        'height' => isset( $src[2] ) ? (int) $src[2] : null,
-                        'alt'    => $alt,
-                );
-        }
-
-        /**
-         * Retrieves hreflang alternatives for the content.
-         *
-         * @param WP_Post $post Post instance.
-         * @return array
-         */
-        private function get_hreflang_links( $post ) {
-                $alternates = array();
-                $languages  = apply_filters( 'aive_hreflang_languages', array(), $post );
-
-                if ( empty( $languages ) ) {
-                        return $alternates;
-                }
-
-                foreach ( $languages as $code => $url ) {
-                        $alternates[] = array(
-                                'hreflang' => $code,
-                                'href'     => $url,
-                        );
-                }
-
-                return $alternates;
-        }
-
-        /**
-         * Generates a stable content hash from canonical data.
-         *
-         * @param WP_Post $post    Post instance.
-         * @param string  $summary Summary string.
-         * @return string
-         */
-        private function generate_content_hash( $post, $summary ) {
-                $content = apply_filters( 'aive_canonical_content', wp_strip_all_tags( $post->post_content ), $post );
-                $payload = implode( '|', array( $post->post_modified_gmt, $summary, $content ) );
-
-                return hash( 'sha256', $payload );
-        }
-
-        /**
-         * Returns the configured summary strategy.
-         *
-         * @param array $settings Plugin settings.
-         * @return string
-         */
-        private function get_summary_strategy_key( $settings ) {
-                $strategy = isset( $settings['summary_strategy'] ) ? $settings['summary_strategy'] : 'manual';
-
-                if ( ! in_array( $strategy, array( 'manual', 'excerpt', 'first_paragraph', 'fallback' ), true ) ) {
-                        $strategy = 'fallback';
-                }
-
-                return $strategy;
-        }
-
-        /**
-         * Returns a human readable summary strategy label.
-         *
-         * @param array $settings Plugin settings.
-         * @return string
-         */
-        private function get_summary_strategy_label( $settings ) {
-                $strategy = $this->get_summary_strategy_key( $settings );
-
-                $labels = array(
-                        'manual'          => __( 'Manual', 'ai-visibility-enhancer' ),
-                        'excerpt'         => __( 'Excerpt', 'ai-visibility-enhancer' ),
-                        'first_paragraph' => __( 'First paragraph', 'ai-visibility-enhancer' ),
-                        'fallback'        => __( 'Automatic fallback', 'ai-visibility-enhancer' ),
-                );
-
-                return isset( $labels[ $strategy ] ) ? $labels[ $strategy ] : $labels['fallback'];
-        }
+		return array_slice( array_unique( array_filter( array_map( 'trim', $terms ) ) ), 0, 10 );
+	}
+
+	/**
+	 * Builds taxonomy payload keyed by taxonomy slug.
+	 *
+	 * @param WP_Post $post Post instance.
+	 * @return array
+	 */
+	private function prepare_taxonomy_payload( $post ) {
+		$taxonomies = array();
+
+		foreach ( get_object_taxonomies( $post->post_type, 'objects' ) as $taxonomy => $object ) {
+			if ( ! $object->public ) {
+				continue;
+			}
+
+			$terms = wp_get_post_terms( $post->ID, $taxonomy, array( 'fields' => 'names' ) );
+			if ( is_wp_error( $terms ) || empty( $terms ) ) {
+				continue;
+			}
+
+			$taxonomies[] = array(
+				'taxonomy' => $taxonomy,
+				'terms'    => array_values( array_unique( $terms ) ),
+			);
+		}
+
+		return $taxonomies;
+	}
+
+	/**
+	 * Generates the JSON-LD payload exposed to the API.
+	 *
+	 * @param WP_Post $post     Post object.
+	 * @param string  $summary  Summary text.
+	 * @param array   $keywords Keywords array.
+	 * @param array   $audience Audience descriptors.
+	 * @return array
+	 */
+	private function generate_schema_payload( $post, $summary, $keywords, $audience ) {
+		$schema_type = apply_filters( 'aive_schema_type', 'Article', $post );
+
+		$payload = array(
+			'@context'      => 'https://schema.org',
+			'@type'         => $schema_type,
+			'@id'           => get_permalink( $post->ID ) . '#aive',
+			'url'           => get_permalink( $post->ID ),
+			'headline'      => get_the_title( $post ),
+			'description'   => $summary,
+			'keywords'      => $keywords ? implode( ', ', (array) $keywords ) : '',
+			'datePublished' => get_post_time( 'c', true, $post ),
+			'dateModified'  => get_post_modified_time( 'c', true, $post ),
+			'inLanguage'    => get_bloginfo( 'language' ),
+			'author'        => array(
+				'@type' => 'Person',
+				'name'  => get_the_author_meta( 'display_name', $post->post_author ),
+			),
+			'publisher'     => array(
+				'@type' => 'Organization',
+				'name'  => get_bloginfo( 'name' ),
+				'url'   => home_url(),
+			),
+		);
+
+		if ( ! empty( $audience ) ) {
+			$payload['audience'] = array();
+			foreach ( $audience as $audience_type ) {
+				$payload['audience'][] = array(
+					'@type'        => 'Audience',
+					'audienceType' => $audience_type,
+				);
+			}
+		}
+
+		return apply_filters( 'aive_schema_payload_rest', $payload, $post );
+	}
+
+	/**
+	 * Returns media metadata for the post.
+	 *
+	 * @param WP_Post $post Post instance.
+	 * @return array
+	 */
+	private function prepare_media_payload( $post ) {
+		$media = array();
+
+		$featured = get_post_thumbnail_id( $post );
+		if ( $featured ) {
+			$media[] = $this->build_media_entry( $featured );
+		}
+
+		$attachments = get_attached_media( 'image', $post );
+		foreach ( $attachments as $attachment ) {
+			if ( $featured && $attachment->ID === $featured ) {
+				continue;
+			}
+			$media[] = $this->build_media_entry( $attachment->ID );
+		}
+
+		return array_values( array_filter( $media ) );
+	}
+
+	/**
+	 * Builds a media entry from an attachment ID.
+	 *
+	 * @param int $attachment_id Attachment ID.
+	 * @return array|null
+	 */
+	private function build_media_entry( $attachment_id ) {
+		$src = wp_get_attachment_image_src( $attachment_id, 'full' );
+		if ( ! $src ) {
+			return null;
+		}
+
+		$alt = get_post_meta( $attachment_id, '_wp_attachment_image_alt', true );
+
+		return array(
+			'id'     => $attachment_id,
+			'url'    => $src[0],
+			'width'  => isset( $src[1] ) ? (int) $src[1] : null,
+			'height' => isset( $src[2] ) ? (int) $src[2] : null,
+			'alt'    => $alt,
+		);
+	}
+
+	/**
+	 * Retrieves hreflang alternatives for the content.
+	 *
+	 * @param WP_Post $post Post instance.
+	 * @return array
+	 */
+	private function get_hreflang_links( $post ) {
+		$alternates = array();
+		$languages  = apply_filters( 'aive_hreflang_languages', array(), $post );
+
+		if ( empty( $languages ) ) {
+			return $alternates;
+		}
+
+		foreach ( $languages as $code => $url ) {
+			$alternates[] = array(
+				'hreflang' => $code,
+				'href'     => $url,
+			);
+		}
+
+		return $alternates;
+	}
+
+	/**
+	 * Generates a stable content hash from canonical data.
+	 *
+	 * @param WP_Post $post    Post instance.
+	 * @param string  $summary Summary string.
+	 * @return string
+	 */
+	private function generate_content_hash( $post, $summary ) {
+		$content = apply_filters( 'aive_canonical_content', wp_strip_all_tags( $post->post_content ), $post );
+		$payload = implode( '|', array( $post->post_modified_gmt, $summary, $content ) );
+		return hash( 'sha256', $payload );
+	}
+
+	/**
+	 * Returns the configured summary strategy.
+	 *
+	 * @param array $settings Plugin settings.
+	 * @return string
+	 */
+	private function get_summary_strategy_key( $settings ) {
+		$strategy = isset( $settings['summary_strategy'] ) ? $settings['summary_strategy'] : 'manual';
+		if ( ! in_array( $strategy, array( 'manual', 'excerpt', 'first_paragraph', 'fallback' ), true ) ) {
+			$strategy = 'fallback';
+		}
+		return $strategy;
+	}
+
+	/**
+	 * Returns a human readable summary strategy label.
+	 *
+	 * @param array $settings Plugin settings.
+	 * @return string
+	 */
+	private function get_summary_strategy_label( $settings ) {
+		$strategy = $this->get_summary_strategy_key( $settings );
+
+		$labels = array(
+			'manual'          => __( 'Manual', 'ai-visibility-enhancer' ),
+			'excerpt'         => __( 'Excerpt', 'ai-visibility-enhancer' ),
+			'first_paragraph' => __( 'First paragraph', 'ai-visibility-enhancer' ),
+			'fallback'        => __( 'Automatic fallback', 'ai-visibility-enhancer' ),
+		);
+
+		return isset( $labels[ $strategy ] ) ? $labels[ $strategy ] : $labels['fallback'];
+	}
 
 	/**
 	 * Retrieves the publicly accessible schema.
@@ -890,246 +966,111 @@
 	 *
 	 * @return array
 	 */
-        public function get_item_schema() {
-                if ( $this->schema ) {
-                        return $this->schema;
-                }
+	public function get_item_schema() {
+		if ( $this->schema ) {
+			return $this->schema;
+		}
 
 		$this->schema = array(
 			'$schema'    => 'http://json-schema.org/draft-04/schema#',
 			'title'      => 'ai_visibility_content',
 			'type'       => 'object',
 			'properties' => array(
-				'id'           => array(
+				'id'               => array(
 					'description' => __( 'Unique post identifier.', 'ai-visibility-enhancer' ),
 					'type'        => 'integer',
 					'context'     => array( 'view', 'embed' ),
 				),
-				'url'          => array(
+				'url'              => array(
 					'description' => __( 'Canonical URL for the content.', 'ai-visibility-enhancer' ),
 					'type'        => 'string',
 					'format'      => 'uri',
 				),
-				'title'        => array(
+				'title'            => array(
 					'description' => __( 'Title of the content item.', 'ai-visibility-enhancer' ),
 					'type'        => 'string',
 				),
-				'summary'      => array(
+				'summary'          => array(
 					'description' => __( 'AI-optimized summary text.', 'ai-visibility-enhancer' ),
 					'type'        => 'string',
 				),
-				'keywords'     => array(
+				'keywords'         => array(
 					'description' => __( 'Keyword collection used for classification.', 'ai-visibility-enhancer' ),
 					'type'        => array( 'array', 'null' ),
 				),
-				'audience'     => array(
+				'audience'         => array(
 					'description' => __( 'Intended audience descriptors.', 'ai-visibility-enhancer' ),
 					'type'        => 'array',
 				),
-				'language'     => array(
+				'language'         => array(
 					'description' => __( 'Locale of the content.', 'ai-visibility-enhancer' ),
 					'type'        => 'string',
 				),
-				'updated_at'   => array(
+				'updated_at'       => array(
 					'description' => __( 'Last modification date.', 'ai-visibility-enhancer' ),
 					'type'        => 'string',
 					'format'      => 'date-time',
 				),
-				'published_at' => array(
+				'published_at'     => array(
 					'description' => __( 'Publication date.', 'ai-visibility-enhancer' ),
 					'type'        => 'string',
 					'format'      => 'date-time',
 				),
-				'author'       => array(
+				'author'           => array(
 					'description' => __( 'Author information.', 'ai-visibility-enhancer' ),
 					'type'        => 'object',
 				),
-				'categories'   => array(
+				'categories'       => array(
 					'description' => __( 'Post categories.', 'ai-visibility-enhancer' ),
 					'type'        => 'array',
 				),
-                                'tags'         => array(
-                                        'description' => __( 'Post tags.', 'ai-visibility-enhancer' ),
-                                        'type'        => 'array',
-                                ),
-                                'taxonomies'   => array(
-                                        'description' => __( 'Taxonomy term breakdown.', 'ai-visibility-enhancer' ),
-                                        'type'        => 'array',
-                                ),
-                                'images'       => array(
-                                        'description' => __( 'Attached image metadata.', 'ai-visibility-enhancer' ),
-                                        'type'        => 'array',
-                                ),
-                                'canonical_url' => array(
-                                        'description' => __( 'Canonical URL for the content.', 'ai-visibility-enhancer' ),
-                                        'type'        => 'string',
-                                ),
-                                'alternates'   => array(
-                                        'description' => __( 'Hreflang alternatives.', 'ai-visibility-enhancer' ),
-                                        'type'        => 'array',
-                                ),
-                                'schema'       => array(
-                                        'description' => __( 'JSON-LD schema payload.', 'ai-visibility-enhancer' ),
-                                        'type'        => 'object',
-                                ),
-                                'summary_strategy' => array(
-                                        'description' => __( 'Summary generation strategy.', 'ai-visibility-enhancer' ),
-                                        'type'        => 'string',
-                                ),
-                                'summary_source' => array(
-                                        'description' => __( 'Human readable summary source.', 'ai-visibility-enhancer' ),
-                                        'type'        => 'string',
-                                ),
-                                'keyword_strategy' => array(
-                                        'description' => __( 'Keyword generation strategy.', 'ai-visibility-enhancer' ),
-                                        'type'        => 'string',
-                                ),
-                                'content_hash' => array(
-                                        'description' => __( 'Hash of content and summary for change detection.', 'ai-visibility-enhancer' ),
-                                        'type'        => 'string',
-                                ),
-                                'ai_indexable' => array(
-                                        'description' => __( 'Whether the content should be indexed by AI crawlers.', 'ai-visibility-enhancer' ),
-                                        'type'        => 'boolean',
-                                ),
-                        ),
-                );
-
-                return $this->schema;
-        }
-
-        /**
-         * Enforces a simple User-Agent based rate limit.
-         *
-         * @param WP_REST_Request $request Request instance.
-         * @return true|WP_Error
-         */
-        private function enforce_rate_limit( $request ) {
-                $user_agent = $request->get_header( 'user-agent' );
-                $allow      = apply_filters( 'aive_user_agent_whitelist', array(), $request );
-
-                if ( ! empty( $allow ) && $user_agent ) {
-                        $allowed = false;
-
-                        foreach ( $allow as $pattern ) {
-                                if ( preg_match( '/' . $pattern . '/i', $user_agent ) ) {
-                                        $allowed = true;
-                                        break;
-                                }
-                        }
-
-                        if ( ! $allowed ) {
-                                return $this->prepare_error( 'aive_not_allowed', __( 'User agent is not permitted.', 'ai-visibility-enhancer' ), 403 );
-                        }
-                }
-
-                if ( ! $user_agent ) {
-                        return true;
-                }
-
-                $key      = 'aive_rate_' . md5( $user_agent );
-                $limit    = (int) apply_filters( 'aive_rate_limit', 60, $request );
-                $interval = (int) apply_filters( 'aive_rate_interval', MINUTE_IN_SECONDS, $request );
-                $hits     = wp_cache_get( $key, 'aive-rest' );
-
-                if ( false === $hits ) {
-                        $hits = 0;
-                }
-
-                $hits++;
-                wp_cache_set( $key, $hits, 'aive-rest', $interval );
-
-                $this->rate_limit_context = array(
-                        'limit'     => $limit,
-                        'remaining' => max( 0, $limit - $hits ),
-                        'reset'     => time() + $interval,
-                );
-
-                if ( $hits > $limit ) {
-                        $payload = array(
-                                'code'    => 'aive_rate_limited',
-                                'message' => __( 'Too many requests. Slow down.', 'ai-visibility-enhancer' ),
-                                'data'    => array(
-                                        'status'  => 429,
-                                        'details' => array(
-                                                'retry_after' => $interval,
-                                        ),
-                                ),
-                        );
-
-                        $response = new WP_REST_Response( $payload, 429 );
-                        $response->header( 'Retry-After', $interval );
-
-                        return $response;
-                }
-
-                return true;
-        }
-
-        /**
-         * Returns rate limit headers for the active request.
-         *
-         * @return array
-         */
-        private function get_rate_limit_headers() {
-                if ( empty( $this->rate_limit_context ) ) {
-                        return array();
-                }
-
-                return array(
-                        'X-RateLimit-Limit'     => (string) $this->rate_limit_context['limit'],
-                        'X-RateLimit-Remaining' => (string) max( 0, $this->rate_limit_context['remaining'] ),
-                        'X-RateLimit-Reset'     => (string) $this->rate_limit_context['reset'],
-                );
-        }
-
-        /**
-         * Stores rate limiting context for header output.
-         *
-         * @var array
-         */
-        private $rate_limit_context = array();
-
-        /**
-         * Prepares a WP_Error with the plugin error schema.
-         *
-         * @param string $code    Error code.
-         * @param string $message Error message.
-         * @param int    $status  HTTP status.
-         * @param array  $details Additional details.
-         * @return WP_Error
-         */
-        private function prepare_error( $code, $message, $status = 500, $details = array() ) {
-                $error = new WP_Error( $code, $message );
-                $error->add_data(
-                        array(
-                                'status'  => $status,
-                                'details' => $details,
-                        ),
-                        $code
-                );
-
-                return $error;
-        }
-
-        /**
-         * Hydrates latest timestamp helper.
-         *
-         * @param int|null $current Current timestamp.
-         * @param WP_Post  $post    Post instance.
-         * @return int
-         */
-        private function hydrate_latest_timestamp( $current, $post ) {
-                $timestamp = $post->post_modified_gmt ? strtotime( $post->post_modified_gmt . ' GMT' ) : null;
-
-                if ( ! $timestamp ) {
-                        return $current;
-                }
-
-                if ( null === $current || $timestamp > $current ) {
-                        return $timestamp;
-                }
-
-                return $current;
-        }
+				'tags'             => array(
+					'description' => __( 'Post tags.', 'ai-visibility-enhancer' ),
+					'type'        => 'array',
+				),
+				'taxonomies'       => array(
+					'description' => __( 'Taxonomy term breakdown.', 'ai-visibility-enhancer' ),
+					'type'        => 'array',
+				),
+				'images'           => array(
+					'description' => __( 'Attached image metadata.', 'ai-visibility-enhancer' ),
+					'type'        => 'array',
+				),
+				'canonical_url'    => array(
+					'description' => __( 'Canonical URL for the content.', 'ai-visibility-enhancer' ),
+					'type'        => 'string',
+				),
+				'alternates'       => array(
+					'description' => __( 'Hreflang alternatives.', 'ai-visibility-enhancer' ),
+					'type'        => 'array',
+				),
+				'schema'           => array(
+					'description' => __( 'JSON-LD schema payload.', 'ai-visibility-enhancer' ),
+					'type'        => 'object',
+				),
+				'summary_strategy' => array(
+					'description' => __( 'Summary generation strategy.', 'ai-visibility-enhancer' ),
+					'type'        => 'string',
+				),
+				'summary_source'   => array(
+					'description' => __( 'Human readable summary source.', 'ai-visibility-enhancer' ),
+					'type'        => 'string',
+				),
+				'keyword_strategy' => array(
+					'description' => __( 'Keyword generation strategy.', 'ai-visibility-enhancer' ),
+					'type'        => 'string',
+				),
+				'content_hash'     => array(
+					'description' => __( 'Hash of content and summary for change detection.', 'ai-visibility-enhancer' ),
+					'type'        => 'string',
+				),
+				'ai_indexable'     => array(
+					'description' => __( 'Whether the content should be indexed by AI crawlers.', 'ai-visibility-enhancer' ),
+					'type'        => 'boolean',
+				),
+			),
+		);
+
+		return $this->schema;
+	}
 }